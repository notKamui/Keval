--- conflicted
+++ resolved
@@ -6,13 +6,9 @@
  *
  * @property generator is the DSL generator of Keval (defaults to the default resources)
  */
-<<<<<<< HEAD
-class Keval private constructor() {
-=======
 class Keval(
     private val generator: KevalDSL.() -> Unit = { KevalDSL.DEFAULT_RESOURCES }
 ) {
->>>>>>> facb356f
     companion object {
         /**
          * Evaluates a mathematical expression to a double value
@@ -23,9 +19,6 @@
          * @throws KevalInvalidExpressionException in case the expression is invalid (i.e. mismatched parenthesis)
          * @throws KevalZeroDivisionException in case of a zero division
          */
-<<<<<<< HEAD
-        fun eval(mathExpression: String): Double = mathExpression.toAbstractSyntaxTree().eval()
-=======
         fun eval(
             mathExpression: String,
         ): Double {
@@ -52,7 +45,6 @@
         val operators = resources.resources
             .plus("*" to KevalBinaryOperator(3, true) { a, b -> a * b })
         return mathExpression.toAbstractSyntaxTree(operators).eval()
->>>>>>> facb356f
     }
 }
 
@@ -66,9 +58,6 @@
  * @throws KevalInvalidExpressionException in case the expression is invalid (i.e. mismatched parenthesis)
  * @throws KevalZeroDivisionException in case of a zero division
  */
-<<<<<<< HEAD
-fun String.keval(): Double = this.toAbstractSyntaxTree().eval()
-=======
 fun String.keval(
     generator: KevalDSL.() -> Unit
 ): Double {
@@ -86,5 +75,4 @@
  */
 fun String.keval(): Double {
     return Keval.eval(this)
-}
->>>>>>> facb356f
+}