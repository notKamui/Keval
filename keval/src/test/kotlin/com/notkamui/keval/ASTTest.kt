--- conflicted
+++ resolved
@@ -2,8 +2,6 @@
 
 import kotlin.test.Test
 import kotlin.test.assertEquals
-import kotlin.test.assertNull
-import kotlin.test.assertTrue
 
 /**
  * Tests on AbstractSyntaxTree
@@ -14,51 +12,9 @@
      */
     @Test
     fun simpleEvalTest() {
-<<<<<<< HEAD
-        val ast: Node = OperatorNode(ValueNode(3.0), Operator.ADD, ValueNode(2.0))
-=======
         val operators = KevalDSL.DEFAULT_RESOURCES
         val plus = operators["+"] as? KevalBinaryOperator
         val ast: Node = OperatorNode(ValueNode(3.0), plus!!.implementation, ValueNode(2.0))
->>>>>>> facb356f
         assertEquals(ast.eval(), 5.0)
     }
-
-    /**
-     * Tests the get operator on enum Operator
-     */
-    @Test
-    fun operatorGetterTest() {
-        val fake = Operator['a']
-        val fake2 = Operator['-']!!
-        assertNull(fake)
-        assertTrue {
-            fake2.symbol == '-' &&
-                fake2.precedence == 2 &&
-                fake2.isLeftAssociative &&
-                fake2.apply(5.0, 2.0) == 3.0
-        }
-        assertTrue {
-            Operator['-']!! == Operator.SUB &&
-                Operator['+']!! == Operator.ADD &&
-                Operator['*']!! == Operator.MUL &&
-                Operator['/']!! == Operator.DIV &&
-                Operator['^']!! == Operator.POW &&
-                Operator['%']!! == Operator.MOD &&
-                Operator['(']!! == Operator.LPA &&
-                Operator[')']!! == Operator.RPA
-        }
-    }
-
-    /**
-     * Checks if all symbols are present
-     */
-    @Test
-    fun symbolsTest() {
-        assertTrue {
-            Operator.symbols().all {
-                it.toString() in "+-*/%^()"
-            }
-        }
-    }
 }