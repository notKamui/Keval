--- conflicted
+++ resolved
@@ -14,12 +14,8 @@
      */
     @Test
     fun syTest() {
-<<<<<<< HEAD
-        assertEquals(8.0, "3 + 5 * (2-1)".toAbstractSyntaxTree().eval())
-=======
         val operators = KevalDSL.DEFAULT_RESOURCES
         assertEquals(8.0, "3 + 5 * (2-1)".toAbstractSyntaxTree(operators).eval())
->>>>>>> facb356f
     }
 
     /**
