--- conflicted
+++ resolved
@@ -83,13 +83,9 @@
     publications {
         withType<MavenPublication> {
             artifactId = artifactId.toLowerCase()
-<<<<<<< HEAD
 
             artifact(tasks.getByName("javadocJar"))
 
-=======
-            artifact(tasks["javadocJar"])
->>>>>>> c7b91c6b
             pom {
                 name.set("Keval")
                 description.set("A Kotlin mini library for mathematical expression string evaluation")
@@ -123,16 +119,16 @@
                 password = project.properties["ossrhPassword"] as String? ?: "Unknown user"
             }
         }
-//        if (!isSnapshot) {
-//            maven {
-//                name = "GitHubPackages"
-//                setUrl("https://maven.pkg.github.com/notKamui/${project.name}")
-//                credentials {
-//                    username = project.properties["githubUsername"] as String? ?: "Unknown user"
-//                    password = project.properties["githubPassword"] as String? ?: "Unknown user"
-//                }
-//            }
-//        }
+        if (!isSnapshot) {
+            maven {
+                name = "GitHubPackages"
+                setUrl("https://maven.pkg.github.com/notKamui/${project.name}")
+                credentials {
+                    username = project.properties["githubUsername"] as String? ?: "Unknown user"
+                    password = project.properties["githubPassword"] as String? ?: "Unknown user"
+                }
+            }
+        }
     }
 }
 
